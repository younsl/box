[package]
name = "elasticache-backup"
version = "0.1.0"
edition = "2024"
rust-version = "1.91"
authors = ["younsl <your.email@example.com>"]
description = "ElastiCache snapshot backup to S3 automation"
license = "MIT"

[[bin]]
name = "elasticache-backup"
path = "src/main.rs"

[dependencies]
# AWS SDK
<<<<<<< HEAD
aws-config = "1.5"
aws-sdk-elasticache = "1.93"
=======
aws-config = "1.8"
aws-sdk-elasticache = "1.49"
>>>>>>> 15e3fcfa
aws-sdk-s3 = "1.56"
aws-smithy-types = "1.3"

# Async runtime
tokio = { version = "1.40", features = ["full"] }

# CLI and config
clap = { version = "4.5", features = ["derive", "env"] }

# Logging
tracing = "0.1"
tracing-subscriber = { version = "0.3", features = ["env-filter", "json"] }

# Error handling
anyhow = "1.0"
thiserror = "2.0"

# Time handling
chrono = "0.4"

# Serialization
serde = { version = "1.0", features = ["derive"] }
serde_json = "1.0"

[profile.release]
opt-level = 3
lto = "thin"
codegen-units = 16
strip = true<|MERGE_RESOLUTION|>--- conflicted
+++ resolved
@@ -13,13 +13,8 @@
 
 [dependencies]
 # AWS SDK
-<<<<<<< HEAD
-aws-config = "1.5"
-aws-sdk-elasticache = "1.93"
-=======
 aws-config = "1.8"
 aws-sdk-elasticache = "1.49"
->>>>>>> 15e3fcfa
 aws-sdk-s3 = "1.56"
 aws-smithy-types = "1.3"
 
